# httpcache Examples

This directory contains practical examples demonstrating different ways to use httpcache.

## Available Examples

### 1. [Basic](./basic/)

The simplest example using in-memory caching. Great for getting started.

**Features:**

- In-memory cache setup
- Basic GET requests
- Cache hit detection
- ETag validation

**When to use:**

- Quick prototyping
- Testing
- Single-instance applications
- When persistence is not needed

### 2. [Disk Cache](./diskcache/)

Persistent caching using filesystem storage.

**Features:**

- Persistent storage
- Survives application restarts
- Multiple clients sharing cache
- Cache directory management

**When to use:**

- Desktop applications
- CLI tools
- When you need persistence
- Single-machine deployments

### 3. [Redis Cache](./redis/)

Distributed caching using Redis.

**Features:**

- Distributed cache
- Connection pooling
- Multiple instances sharing cache
- Production-ready setup

**When to use:**

- Microservices
- Distributed systems
- High availability requirements
- When you need cache sharing across instances

### 4. [LevelDB Cache](./leveldb/)

High-performance persistent cache.

**Features:**

- Fast persistent storage
- Embedded database
- No external dependencies
- Compact storage

**When to use:**

- High-performance requirements
- Embedded applications
- When disk cache is too slow
- When Redis is overkill

### 5. [Freecache](./freecache/)

High-performance, zero-GC overhead caching for large-scale applications.

**Features:**

- Zero GC overhead
- Automatic LRU eviction
- Millions of entries support
- Built-in statistics

**When to use:**

- Caching millions of responses
- Performance-critical applications
- When GC is a bottleneck
- High-concurrency environments

### 6. [Custom Backend](./custom-backend/)

Learn how to create custom cache backends.

**Features:**

- Statistics tracking
- TTL-based expiration
- Decorator pattern examples
- Custom implementations

**When to use:**

- Learning how to extend httpcache
- Need custom functionality
- Building specialized caching strategies
- Adding monitoring/metrics

### 6. [Cache Key Headers](./cachekeyheaders/)

Differentiate cache entries based on request header values.

**Features:**

- Per-user caching with Authorization headers
- Multi-language support with Accept-Language
- Multiple header combinations
- Header-based cache isolation

**When to use:**

- Multi-tenant applications
- User-specific API responses
- Internationalized content
- API versioning by header
- Any scenario requiring cache separation by request headers

### 7. [NATS K/V Cache](./natskv/)

Distributed caching using NATS JetStream Key/Value store.

**Features:**

- Distributed cache with NATS
- JetStream persistence
- Multiple instances sharing cache
- Built-in TTL support
- NATS clustering support

**When to use:**

- Already using NATS in your infrastructure
- Need distributed caching with messaging
- Microservices with NATS communication
- When you want NATS' simplicity over Redis

### 8. [Hazelcast Cache](./hazelcast/)

Distributed caching using Hazelcast in-memory data grid.

**Features:**

- Distributed in-memory cache
- Automatic data distribution across cluster
- High availability with replication
- Scalable architecture
- Enterprise-grade performance

**When to use:**

- Already using Hazelcast in your infrastructure
- Need high-performance distributed caching
- Enterprise applications requiring HA
- When you need automatic data partitioning

## Running Examples

Each example has its own directory with:

- `main.go` - Runnable example code
- `README.md` - Detailed documentation

All examples use the main project's go.mod. To run an example from the project root:

```bash
go run ./examples/<example-name>/main.go
```

Or navigate to the example directory and run:

```bash
cd examples/<example-name>
go run main.go
```

## Quick Comparison

<<<<<<< HEAD
| Backend | Speed | Persistence | Distributed | Setup Complexity |
|---------|-------|-------------|-------------|------------------|
| Memory | ⚡⚡⚡ | ❌ | ❌ | ⭐ |
| Disk | ⚡ | ✅ | ❌ | ⭐ |
| LevelDB | ⚡⚡ | ✅ | ❌ | ⭐⭐ |
| Redis | ⚡⚡ | ✅* | ✅ | ⭐⭐⭐ |
| Memcache | ⚡⚡ | ❌ | ✅ | ⭐⭐⭐ |
| NATS K/V | ⚡⚡ | ✅* | ✅ | ⭐⭐⭐ |
| Hazelcast | ⚡⚡⚡ | ✅* | ✅ | ⭐⭐⭐ |
=======
| Backend | Speed | Persistence | Distributed | Setup Complexity | Best For |
|---------|-------|-------------|-------------|------------------|----------|
| Memory | ⚡⚡⚡ | ❌ | ❌ | ⭐ | < 100k entries |
| Freecache | ⚡⚡⚡ | ❌ | ❌ | ⭐ | Millions of entries, zero GC |
| Disk | ⚡ | ✅ | ❌ | ⭐ | Persistence needed |
| LevelDB | ⚡⚡ | ✅ | ❌ | ⭐⭐ | Fast + persistent |
| Redis | ⚡⚡ | ✅* | ✅ | ⭐⭐⭐ | Distributed systems |
| Memcache | ⚡⚡ | ❌ | ✅ | ⭐⭐⭐ | Distributed, no persistence |
>>>>>>> fd6eb2ff

*Redis, NATS K/V, and Hazelcast persistence depends on configuration

## Common Patterns

### Basic Setup

```go
transport := httpcache.NewMemoryCacheTransport()
client := transport.Client()
```

### Custom Cache Backend

```go
cache := customcache.New()
transport := httpcache.NewTransport(cache)
client := &http.Client{Transport: transport}
```

### Detecting Cache Hits

```go
resp, _ := client.Get(url)
if resp.Header.Get(httpcache.XFromCache) == "1" {
    // Response came from cache
}
```

### Custom Underlying Transport

```go
customTransport := &http.Transport{
    MaxIdleConns: 100,
    // ... other settings
}
transport := httpcache.NewTransport(cache)
transport.Transport = customTransport
```

## Best Practices

1. **Choose the right backend** for your use case
2. **Use connection pooling** with Redis/Memcache
3. **Monitor cache hit rates** to validate effectiveness
4. **Set appropriate timeouts** on the HTTP client
5. **Handle errors gracefully** from cache operations
6. **Consider cache size limits** to prevent memory issues
7. **Use persistent cache** for expensive or slow APIs

## Testing Your Cache

All examples include verification that the cache is working:

```go
// First request - cache miss
resp1, _ := client.Get(url)
fmt.Printf("From cache: %s\n", resp1.Header.Get(httpcache.XFromCache))
// Output: From cache: 

// Second request - cache hit
resp2, _ := client.Get(url)
fmt.Printf("From cache: %s\n", resp2.Header.Get(httpcache.XFromCache))
// Output: From cache: 1
```

## Contributing

Found a useful pattern or use case? Feel free to contribute additional examples!

1. Create a new directory under `examples/`
2. Include `main.go`, `go.mod`, and `README.md`
3. Make sure the example is runnable and well-documented
4. Update this README with a link to your example

## Need Help?

- Check the [main README](../README.md) for general information
- See the [GoDoc](https://godoc.org/github.com/sandrolain/httpcache) for API documentation<|MERGE_RESOLUTION|>--- conflicted
+++ resolved
@@ -191,26 +191,16 @@
 
 ## Quick Comparison
 
-<<<<<<< HEAD
-| Backend | Speed | Persistence | Distributed | Setup Complexity |
-|---------|-------|-------------|-------------|------------------|
-| Memory | ⚡⚡⚡ | ❌ | ❌ | ⭐ |
-| Disk | ⚡ | ✅ | ❌ | ⭐ |
-| LevelDB | ⚡⚡ | ✅ | ❌ | ⭐⭐ |
-| Redis | ⚡⚡ | ✅* | ✅ | ⭐⭐⭐ |
-| Memcache | ⚡⚡ | ❌ | ✅ | ⭐⭐⭐ |
-| NATS K/V | ⚡⚡ | ✅* | ✅ | ⭐⭐⭐ |
-| Hazelcast | ⚡⚡⚡ | ✅* | ✅ | ⭐⭐⭐ |
-=======
 | Backend | Speed | Persistence | Distributed | Setup Complexity | Best For |
-|---------|-------|-------------|-------------|------------------|----------|
+|---------|-------|-------------|-------------|------------------|-----|
 | Memory | ⚡⚡⚡ | ❌ | ❌ | ⭐ | < 100k entries |
 | Freecache | ⚡⚡⚡ | ❌ | ❌ | ⭐ | Millions of entries, zero GC |
 | Disk | ⚡ | ✅ | ❌ | ⭐ | Persistence needed |
 | LevelDB | ⚡⚡ | ✅ | ❌ | ⭐⭐ | Fast + persistent |
 | Redis | ⚡⚡ | ✅* | ✅ | ⭐⭐⭐ | Distributed systems |
 | Memcache | ⚡⚡ | ❌ | ✅ | ⭐⭐⭐ | Distributed, no persistence |
->>>>>>> fd6eb2ff
+| NATS K/V | ⚡⚡ | ✅* | ✅ | ⭐⭐⭐ | NATS users |
+| Hazelcast | ⚡⚡⚡ | ✅* | ✅ | ⭐⭐⭐ | Enterprise, HA |
 
 *Redis, NATS K/V, and Hazelcast persistence depends on configuration
 
