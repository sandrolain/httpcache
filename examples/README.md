--- conflicted
+++ resolved
@@ -94,7 +94,6 @@
 - Building specialized caching strategies
 - Adding monitoring/metrics
 
-<<<<<<< HEAD
 ### 6. [Cache Key Headers](./cachekeyheaders/)
 
 Differentiate cache entries based on request header values.
@@ -113,8 +112,8 @@
 - Internationalized content
 - API versioning by header
 - Any scenario requiring cache separation by request headers
-=======
-### 6. [NATS K/V Cache](./natskv/)
+
+### 7. [NATS K/V Cache](./natskv/)
 
 Distributed caching using NATS JetStream Key/Value store.
 
@@ -132,7 +131,6 @@
 - Need distributed caching with messaging
 - Microservices with NATS communication
 - When you want NATS' simplicity over Redis
->>>>>>> 8f66e931
 
 ## Running Examples
 
